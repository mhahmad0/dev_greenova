--- conflicted
+++ resolved
@@ -210,19 +210,14 @@
     'allauth.account.auth_backends.AuthenticationBackend',
 ]
 
-<<<<<<< HEAD
+MFA_SUPPORTED_TYPES = ['totp', 'recovery_codes']
 LOGIN_REDIRECT_URL = 'dashboard:home'  # OR LOGIN_REDIRECT_URL = "dashboard:profile"
-# LOGOUT_REDIRECT_URL = "landing:home"
+LOGOUT_REDIRECT_URL = 'landing:home'
 LOGIN_URL = 'authentication:login'  # Ensure this points to the correct namespace
 # LOGIN_REDIRECT_URL = "admin:index"
 # LOGOUT_REDIRECT_URL = "admin:login"
 # LOGIN_URL = "admin:login"
-=======
-MFA_SUPPORTED_TYPES = ['totp', 'recovery_codes']
-LOGIN_REDIRECT_URL = 'dashboard:home'
-LOGOUT_REDIRECT_URL = 'landing:home'
-
->>>>>>> ae2e5841
+
 SOCIALACCOUNT_PROVIDERS = {
     'github': {
         'SCOPE': [
